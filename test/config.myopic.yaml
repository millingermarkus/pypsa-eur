--- conflicted
+++ resolved
@@ -27,8 +27,6 @@
 
 sector:
   co2_vent: true
-<<<<<<< HEAD
-=======
   SMR: true
   regional_co2_sequestration_potential:
     enable: false
@@ -141,7 +139,6 @@
   lines:
     length_factor: 1.25 #to estimate offwind connection costs
 
->>>>>>> 8e74ee6c
 
 solving:
   solver:
