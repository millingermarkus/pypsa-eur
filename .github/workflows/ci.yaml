# SPDX-FileCopyrightText: : 2021 The PyPSA-Eur Authors
#
# SPDX-License-Identifier: CC0-1.0

name: CI

# Caching method based on and described by:
# epassaro (2021): https://dev.to/epassaro/caching-anaconda-environments-in-github-actions-5hde
# and code in GitHub repo: https://github.com/epassaro/cache-conda-envs

on:
  push:
    branches:
    - master
  pull_request:
    branches:
    - master
  schedule:
  - cron: "0 5 * * TUE"

env:
  CACHE_NUMBER: 1 # Change this value to manually reset the environment cache

jobs:
  build:

    strategy:
      matrix:
        include:
          # Matrix required to handle caching with Mambaforge
        - os: ubuntu-latest
          label: ubuntu-latest
          prefix: /usr/share/miniconda3/envs/pypsa-eur

        - os: macos-latest
          label: macos-latest
          prefix: /Users/runner/miniconda3/envs/pypsa-eur

        - os: windows-latest
          label: windows-latest
          prefix: C:\Miniconda3\envs\pypsa-eur

    name: ${{ matrix.label }}

    runs-on: ${{ matrix.os }}

    defaults:
      run:
        shell: bash -l {0}

    steps:
<<<<<<< HEAD
      - uses: actions/checkout@v2
      
      - name: Setup secrets
        run: |
          echo -ne "url: ${CDSAPI_URL}\nkey: ${CDSAPI_TOKEN}\n" > ~/.cdsapirc

      - name: Add solver to environment
        run: |
          echo -e "  - glpk\n  - ipopt" >> envs/environment.yaml

      - name: Setup Mambaforge
        uses: conda-incubator/setup-miniconda@v2
        with:
            miniforge-variant: Mambaforge
            miniforge-version: latest
            activate-environment: pypsa-eur
            use-mamba: true
            
      - name: Set cache date
        run: echo "DATE=$(date +'%Y%m%d')" >> $GITHUB_ENV

      - name: Create environment cache
        uses: actions/cache@v2
        id: cache
        with:
          path: ${{ matrix.prefix }}
          key: ${{ matrix.label }}-conda-${{ hashFiles('envs/environment.yaml') }}-${{ env.DATE }}-${{ env.CACHE_NUMBER }}

      - name: Update environment due to outdated or unavailable cache
        run: mamba env update -n pypsa-eur -f envs/environment.yaml
        if: steps.cache.outputs.cache-hit != 'true'

      - name: Test snakemake workflow
        run: |
          conda activate pypsa-eur
          conda list
          cp test/config.test1.yaml config.yaml
          snakemake --cores all solve_all_networks
          rm -rf resources/*.nc resources/*.geojson resources/*.h5 networks results
=======
    - uses: actions/checkout@v2

    - name: Setup secrets
      run: |
        echo -ne "url: ${CDSAPI_URL}\nkey: ${CDSAPI_TOKEN}\n" > ~/.cdsapirc

    - name: Add solver to environment
      run: |
        echo -e "- glpk\n- ipopt" >> envs/environment.yaml

    - name: Add solver to environment
      run: |
        echo -e "- glpk\n- ipopt<3.13.3" >> envs/environment.yaml
      if: ${{ matrix.label }} == 'windows-latest'

    - name: Add solver to environment
      run: |
        echo -e "- glpk\n- ipopt" >> envs/environment.yaml
      if: ${{ matrix.label }} != 'windows-latest'

    - name: Setup Mambaforge
      uses: conda-incubator/setup-miniconda@v2
      with:
        miniforge-variant: Mambaforge
        miniforge-version: latest
        activate-environment: pypsa-eur
        use-mamba: true

    - name: Set cache date
      run: echo "DATE=$(date +'%Y%m%d')" >> $GITHUB_ENV

    - name: Create environment cache
      uses: actions/cache@v2
      id: cache
      with:
        path: ${{ matrix.prefix }}
        key: ${{ matrix.label }}-conda-${{ hashFiles('envs/environment.yaml') }}-${{ env.DATE }}-${{ env.CACHE_NUMBER }}

    - name: Update environment due to outdated or unavailable cache
      run: mamba env update -n pypsa-eur -f envs/environment.yaml
      if: steps.cache.outputs.cache-hit != 'true'

    - name: Test snakemake workflow
      run: |
        conda activate pypsa-eur
        conda list
        cp test/config.test1.yaml config.yaml
        snakemake --cores all solve_all_networks
        rm -rf resources/*.nc resources/*.geojson resources/*.h5 networks results
>>>>>>> 378d1ef8
<|MERGE_RESOLUTION|>--- conflicted
+++ resolved
@@ -49,47 +49,6 @@
         shell: bash -l {0}
 
     steps:
-<<<<<<< HEAD
-      - uses: actions/checkout@v2
-      
-      - name: Setup secrets
-        run: |
-          echo -ne "url: ${CDSAPI_URL}\nkey: ${CDSAPI_TOKEN}\n" > ~/.cdsapirc
-
-      - name: Add solver to environment
-        run: |
-          echo -e "  - glpk\n  - ipopt" >> envs/environment.yaml
-
-      - name: Setup Mambaforge
-        uses: conda-incubator/setup-miniconda@v2
-        with:
-            miniforge-variant: Mambaforge
-            miniforge-version: latest
-            activate-environment: pypsa-eur
-            use-mamba: true
-            
-      - name: Set cache date
-        run: echo "DATE=$(date +'%Y%m%d')" >> $GITHUB_ENV
-
-      - name: Create environment cache
-        uses: actions/cache@v2
-        id: cache
-        with:
-          path: ${{ matrix.prefix }}
-          key: ${{ matrix.label }}-conda-${{ hashFiles('envs/environment.yaml') }}-${{ env.DATE }}-${{ env.CACHE_NUMBER }}
-
-      - name: Update environment due to outdated or unavailable cache
-        run: mamba env update -n pypsa-eur -f envs/environment.yaml
-        if: steps.cache.outputs.cache-hit != 'true'
-
-      - name: Test snakemake workflow
-        run: |
-          conda activate pypsa-eur
-          conda list
-          cp test/config.test1.yaml config.yaml
-          snakemake --cores all solve_all_networks
-          rm -rf resources/*.nc resources/*.geojson resources/*.h5 networks results
-=======
     - uses: actions/checkout@v2
 
     - name: Setup secrets
@@ -138,5 +97,4 @@
         conda list
         cp test/config.test1.yaml config.yaml
         snakemake --cores all solve_all_networks
-        rm -rf resources/*.nc resources/*.geojson resources/*.h5 networks results
->>>>>>> 378d1ef8
+        rm -rf resources/*.nc resources/*.geojson resources/*.h5 networks results