# SPDX-FileCopyrightText: : 2023 The PyPSA-Eur Authors
#
# SPDX-License-Identifier: MIT

if config["enable"].get("prepare_links_p_nom", False):

    rule prepare_links_p_nom:
        output:
            "data/links_p_nom.csv",
        log:
            LOGS + "prepare_links_p_nom.log",
        threads: 1
        resources:
            mem_mb=1500,
        conda:
            "../envs/environment.yaml"
        script:
            "../scripts/prepare_links_p_nom.py"


rule build_electricity_demand:
    params:
        snapshots=config["snapshots"],
        countries=config["countries"],
        load=config["load"],
    input:
        ancient("data/load_raw.csv"),
    output:
        RESOURCES + "load.csv",
    log:
        LOGS + "build_electricity_demand.log",
    resources:
        mem_mb=5000,
    conda:
        "../envs/environment.yaml"
    script:
        "../scripts/build_electricity_demand.py"


rule build_powerplants:
    params:
        powerplants_filter=config["electricity"]["powerplants_filter"],
        custom_powerplants=config["electricity"]["custom_powerplants"],
        countries=config["countries"],
    input:
        base_network=RESOURCES + "networks/base.nc",
        custom_powerplants="data/custom_powerplants.csv",
    output:
        RESOURCES + "powerplants.csv",
    log:
        LOGS + "build_powerplants.log",
    threads: 1
    resources:
        mem_mb=5000,
    conda:
        "../envs/environment.yaml"
    script:
        "../scripts/build_powerplants.py"


rule base_network:
    params:
        countries=config["countries"],
        snapshots=config["snapshots"],
        lines=config["lines"],
        links=config["links"],
        transformers=config["transformers"],
    input:
        eg_buses="data/entsoegridkit/buses.csv",
        eg_lines="data/entsoegridkit/lines.csv",
        eg_links="data/entsoegridkit/links.csv",
        eg_converters="data/entsoegridkit/converters.csv",
        eg_transformers="data/entsoegridkit/transformers.csv",
        parameter_corrections="data/parameter_corrections.yaml",
        links_p_nom="data/links_p_nom.csv",
        links_tyndp="data/links_tyndp.csv",
        country_shapes=RESOURCES + "country_shapes.geojson",
        offshore_shapes=RESOURCES + "offshore_shapes.geojson",
        europe_shape=RESOURCES + "europe_shape.geojson",
    output:
        RESOURCES + "networks/base.nc",
    log:
        LOGS + "base_network.log",
    benchmark:
        BENCHMARKS + "base_network"
    threads: 1
    resources:
        mem_mb=1500,
    conda:
        "../envs/environment.yaml"
    script:
        "../scripts/base_network.py"


rule build_shapes:
    params:
        countries=config["countries"],
    input:
        naturalearth=ancient("data/bundle/naturalearth/ne_10m_admin_0_countries.shp"),
        eez=ancient("data/bundle/eez/World_EEZ_v8_2014.shp"),
        nuts3=ancient("data/bundle/NUTS_2013_60M_SH/data/NUTS_RG_60M_2013.shp"),
        nuts3pop=ancient("data/bundle/nama_10r_3popgdp.tsv.gz"),
        nuts3gdp=ancient("data/bundle/nama_10r_3gdp.tsv.gz"),
        ch_cantons=ancient("data/bundle/ch_cantons.csv"),
        ch_popgdp=ancient("data/bundle/je-e-21.03.02.xls"),
    output:
        country_shapes=RESOURCES + "country_shapes.geojson",
        offshore_shapes=RESOURCES + "offshore_shapes.geojson",
        europe_shape=RESOURCES + "europe_shape.geojson",
        nuts3_shapes=RESOURCES + "nuts3_shapes.geojson",
    log:
        LOGS + "build_shapes.log",
    threads: 1
    resources:
        mem_mb=1500,
    conda:
        "../envs/environment.yaml"
    script:
        "../scripts/build_shapes.py"


rule build_bus_regions:
    params:
        countries=config["countries"],
    input:
        country_shapes=RESOURCES + "country_shapes.geojson",
        offshore_shapes=RESOURCES + "offshore_shapes.geojson",
        base_network=RESOURCES + "networks/base.nc",
    output:
        regions_onshore=RESOURCES + "regions_onshore.geojson",
        regions_offshore=RESOURCES + "regions_offshore.geojson",
    log:
        LOGS + "build_bus_regions.log",
    threads: 1
    resources:
        mem_mb=1000,
    conda:
        "../envs/environment.yaml"
    script:
        "../scripts/build_bus_regions.py"


if config["enable"].get("build_cutout", False):

    rule build_cutout:
        params:
            snapshots=config["snapshots"],
            cutouts=config["atlite"]["cutouts"],
        input:
            regions_onshore=RESOURCES + "regions_onshore.geojson",
            regions_offshore=RESOURCES + "regions_offshore.geojson",
        output:
            protected("cutouts/" + CDIR + "{cutout}.nc"),
        log:
            "logs/" + CDIR + "build_cutout/{cutout}.log",
        benchmark:
            "benchmarks/" + CDIR + "build_cutout_{cutout}"
        threads: ATLITE_NPROCESSES
        resources:
            mem_mb=ATLITE_NPROCESSES * 1000,
        conda:
            "../envs/environment.yaml"
        script:
            "../scripts/build_cutout.py"


if config["enable"].get("build_natura_raster", False):

    rule build_natura_raster:
        input:
            natura=ancient("data/bundle/natura/Natura2000_end2015.shp"),
            cutouts=expand("cutouts/" + CDIR + "{cutouts}.nc", **config["atlite"]),
        output:
            RESOURCES + "natura.tiff",
        resources:
            mem_mb=5000,
        log:
            LOGS + "build_natura_raster.log",
        conda:
            "../envs/environment.yaml"
        script:
            "../scripts/build_natura_raster.py"


rule build_ship_raster:
    input:
        ship_density="data/shipdensity_global.zip",
        cutouts=expand(
            "cutouts/" + CDIR + "{cutout}.nc",
            cutout=[
                config["renewable"][k]["cutout"]
                for k in config["electricity"]["renewable_carriers"]
            ],
        ),
    output:
        RESOURCES + "shipdensity_raster.tif",
    log:
        LOGS + "build_ship_raster.log",
    resources:
        mem_mb=5000,
    benchmark:
        BENCHMARKS + "build_ship_raster"
    conda:
        "../envs/environment.yaml"
    script:
        "../scripts/build_ship_raster.py"


rule build_renewable_profiles:
    params:
        renewable=config["renewable"],
    input:
        base_network=RESOURCES + "networks/base.nc",
        corine=ancient("data/bundle/corine/g250_clc06_V18_5.tif"),
        natura=lambda w: (
            RESOURCES + "natura.tiff"
            if config["renewable"][w.technology]["natura"]
            else []
        ),
        gebco=ancient(
            lambda w: (
                "data/bundle/GEBCO_2014_2D.nc"
                if config["renewable"][w.technology].get("max_depth")
                else []
            )
        ),
        ship_density=lambda w: (
            RESOURCES + "shipdensity_raster.tif"
            if "ship_threshold" in config["renewable"][w.technology].keys()
            else []
        ),
        country_shapes=RESOURCES + "country_shapes.geojson",
        offshore_shapes=RESOURCES + "offshore_shapes.geojson",
        regions=lambda w: (
            RESOURCES + "regions_onshore.geojson"
            if w.technology in ("onwind", "solar")
            else RESOURCES + "regions_offshore.geojson"
        ),
        cutout=lambda w: "cutouts/"
        + CDIR
        + config["renewable"][w.technology]["cutout"]
        + ".nc",
    output:
        profile=RESOURCES + "profile_{technology}.nc",
    log:
        LOGS + "build_renewable_profile_{technology}.log",
    benchmark:
        BENCHMARKS + "build_renewable_profiles_{technology}"
    threads: ATLITE_NPROCESSES
    resources:
        mem_mb=ATLITE_NPROCESSES * 5000,
    wildcard_constraints:
        technology="(?!hydro).*",  # Any technology other than hydro
    conda:
        "../envs/environment.yaml"
    script:
        "../scripts/build_renewable_profiles.py"


rule build_monthly_prices:
    input:
        co2_price_raw="data/validation/emission-spot-primary-market-auction-report-2019-data.xls",
        fuel_price_raw="data/validation/energy-price-trends-xlsx-5619002.xlsx",
    output:
        co2_price=RESOURCES + "co2_price.csv",
        fuel_price=RESOURCES + "monthly_fuel_price.csv",
    log:
        LOGS + "build_monthly_prices.log",
    threads: 1
    resources:
        mem_mb=5000,
    conda:
        "../envs/environment.yaml"
    script:
        "../scripts/build_monthly_prices.py"


rule build_hydro_profile:
    params:
        hydro=config["renewable"]["hydro"],
        countries=config["countries"],
    input:
        country_shapes=RESOURCES + "country_shapes.geojson",
        eia_hydro_generation="data/eia_hydro_annual_generation.csv",
        cutout=f"cutouts/" + CDIR + config["renewable"]["hydro"]["cutout"] + ".nc",
    output:
        RESOURCES + "profile_hydro.nc",
    log:
        LOGS + "build_hydro_profile.log",
    resources:
        mem_mb=5000,
    conda:
        "../envs/environment.yaml"
    script:
        "../scripts/build_hydro_profile.py"


if config["lines"]["dynamic_line_rating"]["activate"]:

    rule build_line_rating:
        input:
            base_network=RESOURCES + "networks/base.nc",
            cutout="cutouts/"
            + CDIR
            + config["lines"]["dynamic_line_rating"]["cutout"]
            + ".nc",
        output:
            output=RESOURCES + "networks/line_rating.nc",
        log:
            LOGS + "build_line_rating.log",
        benchmark:
            BENCHMARKS + "build_line_rating"
        threads: ATLITE_NPROCESSES
        resources:
            mem_mb=ATLITE_NPROCESSES * 1000,
        conda:
            "../envs/environment.yaml"
        script:
            "../scripts/build_line_rating.py"


rule add_electricity:
    params:
        length_factor=config["lines"]["length_factor"],
        scaling_factor=config["load"]["scaling_factor"],
        countries=config["countries"],
        renewable=config["renewable"],
        electricity=config["electricity"],
        conventional=config["conventional"],
        costs=config["costs"],
    input:
        **{
            f"profile_{tech}": RESOURCES + f"profile_{tech}.nc"
            for tech in config["electricity"]["renewable_carriers"]
        },
        **{
            f"conventional_{carrier}_{attr}": fn
            for carrier, d in config.get("conventional", {None: {}}).items()
            if carrier in config["electricity"]["conventional_carriers"]
            for attr, fn in d.items()
            if str(fn).startswith("data/")
        },
        base_network=RESOURCES + "networks/base.nc",
        line_rating=RESOURCES + "networks/line_rating.nc"
        if config["lines"]["dynamic_line_rating"]["activate"]
        else RESOURCES + "networks/base.nc",
        tech_costs=COSTS,
        regions=RESOURCES + "regions_onshore.geojson",
        powerplants=RESOURCES + "powerplants.csv",
        hydro_capacities=ancient("data/bundle/hydro_capacities.csv"),
        geth_hydro_capacities="data/geth2015_hydro_capacities.csv",
        unit_commitment="data/unit_commitment.csv",
        fuel_price=RESOURCES + "monthly_fuel_price.csv",
        load=RESOURCES + "load.csv",
        nuts3_shapes=RESOURCES + "nuts3_shapes.geojson",
    output:
        RESOURCES + "networks/elec.nc",
    log:
        LOGS + "add_electricity.log",
    benchmark:
        BENCHMARKS + "add_electricity"
    threads: 1
    resources:
        mem_mb=10000,
    conda:
        "../envs/environment.yaml"
    script:
        "../scripts/add_electricity.py"


rule simplify_network:
    params:
        simplify_network=config["clustering"]["simplify_network"],
        aggregation_strategies=config["clustering"].get("aggregation_strategies", {}),
        focus_weights=config.get("focus_weights", None),
        renewable_carriers=config["electricity"]["renewable_carriers"],
        max_hours=config["electricity"]["max_hours"],
        length_factor=config["lines"]["length_factor"],
        p_max_pu=config["links"].get("p_max_pu", 1.0),
        costs=config["costs"],
    input:
        network=RESOURCES + "networks/elec.nc",
        tech_costs=COSTS,
        regions_onshore=RESOURCES + "regions_onshore.geojson",
        regions_offshore=RESOURCES + "regions_offshore.geojson",
    output:
        network=RESOURCES + "networks/elec_s{simpl}.nc",
        regions_onshore=RESOURCES + "regions_onshore_elec_s{simpl}.geojson",
        regions_offshore=RESOURCES + "regions_offshore_elec_s{simpl}.geojson",
        busmap=RESOURCES + "busmap_elec_s{simpl}.csv",
        connection_costs=RESOURCES + "connection_costs_s{simpl}.csv",
    log:
        LOGS + "simplify_network/elec_s{simpl}.log",
    benchmark:
        BENCHMARKS + "simplify_network/elec_s{simpl}"
    threads: 1
    resources:
<<<<<<< HEAD
        mem_mb=10000,
=======
        mem_mb=12000,
>>>>>>> 8e6c454c
    conda:
        "../envs/environment.yaml"
    script:
        "../scripts/simplify_network.py"


rule cluster_network:
    params:
        cluster_network=config["clustering"]["cluster_network"],
        aggregation_strategies=config["clustering"].get("aggregation_strategies", {}),
        custom_busmap=config["enable"].get("custom_busmap", False),
        focus_weights=config.get("focus_weights", None),
        renewable_carriers=config["electricity"]["renewable_carriers"],
        conventional_carriers=config["electricity"].get("conventional_carriers", []),
        max_hours=config["electricity"]["max_hours"],
        length_factor=config["lines"]["length_factor"],
        costs=config["costs"],
    input:
        network=RESOURCES + "networks/elec_s{simpl}.nc",
        regions_onshore=RESOURCES + "regions_onshore_elec_s{simpl}.geojson",
        regions_offshore=RESOURCES + "regions_offshore_elec_s{simpl}.geojson",
        busmap=ancient(RESOURCES + "busmap_elec_s{simpl}.csv"),
        custom_busmap=(
            "data/custom_busmap_elec_s{simpl}_{clusters}.csv"
            if config["enable"].get("custom_busmap", False)
            else []
        ),
        tech_costs=COSTS,
    output:
        network=RESOURCES + "networks/elec_s{simpl}_{clusters}.nc",
        regions_onshore=RESOURCES + "regions_onshore_elec_s{simpl}_{clusters}.geojson",
        regions_offshore=RESOURCES + "regions_offshore_elec_s{simpl}_{clusters}.geojson",
        busmap=RESOURCES + "busmap_elec_s{simpl}_{clusters}.csv",
        linemap=RESOURCES + "linemap_elec_s{simpl}_{clusters}.csv",
    log:
        LOGS + "cluster_network/elec_s{simpl}_{clusters}.log",
    benchmark:
        BENCHMARKS + "cluster_network/elec_s{simpl}_{clusters}"
    threads: 1
    resources:
        mem_mb=10000,
    conda:
        "../envs/environment.yaml"
    script:
        "../scripts/cluster_network.py"


rule add_extra_components:
    params:
        extendable_carriers=config["electricity"]["extendable_carriers"],
        max_hours=config["electricity"]["max_hours"],
        costs=config["costs"],
    input:
        network=RESOURCES + "networks/elec_s{simpl}_{clusters}.nc",
        tech_costs=COSTS,
    output:
        RESOURCES + "networks/elec_s{simpl}_{clusters}_ec.nc",
    log:
        LOGS + "add_extra_components/elec_s{simpl}_{clusters}.log",
    benchmark:
        BENCHMARKS + "add_extra_components/elec_s{simpl}_{clusters}_ec"
    threads: 1
    resources:
        mem_mb=4000,
    conda:
        "../envs/environment.yaml"
    script:
        "../scripts/add_extra_components.py"


rule prepare_network:
    params:
        links=config["links"],
        lines=config["lines"],
        co2base=config["electricity"]["co2base"],
        co2limit=config["electricity"]["co2limit"],
        gaslimit=config["electricity"].get("gaslimit"),
        max_hours=config["electricity"]["max_hours"],
        costs=config["costs"],
    input:
        RESOURCES + "networks/elec_s{simpl}_{clusters}_ec.nc",
        tech_costs=COSTS,
        co2_price=RESOURCES + "co2_price.csv",
    output:
        RESOURCES + "networks/elec_s{simpl}_{clusters}_ec_l{ll}_{opts}.nc",
    log:
        LOGS + "prepare_network/elec_s{simpl}_{clusters}_ec_l{ll}_{opts}.log",
    benchmark:
        (BENCHMARKS + "prepare_network/elec_s{simpl}_{clusters}_ec_l{ll}_{opts}")
    threads: 1
    resources:
        mem_mb=4000,
    conda:
        "../envs/environment.yaml"
    script:
        "../scripts/prepare_network.py"<|MERGE_RESOLUTION|>--- conflicted
+++ resolved
@@ -395,11 +395,7 @@
         BENCHMARKS + "simplify_network/elec_s{simpl}"
     threads: 1
     resources:
-<<<<<<< HEAD
-        mem_mb=10000,
-=======
         mem_mb=12000,
->>>>>>> 8e6c454c
     conda:
         "../envs/environment.yaml"
     script:
