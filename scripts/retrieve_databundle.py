--- conflicted
+++ resolved
@@ -36,11 +36,7 @@
 import tarfile
 from pathlib import Path
 
-<<<<<<< HEAD
-from _helpers import configure_logging, progress_retrieve, set_scenario_config
-=======
 from _helpers import configure_logging, progress_retrieve, validate_checksum
->>>>>>> cbb3ab36
 
 logger = logging.getLogger(__name__)
 
