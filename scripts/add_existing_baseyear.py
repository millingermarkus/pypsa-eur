# -*- coding: utf-8 -*-
# SPDX-FileCopyrightText: : 2020-2023 The PyPSA-Eur Authors
#
# SPDX-License-Identifier: MIT
"""
Adds existing power and heat generation capacities for initial planning
horizon.
"""

import logging
from types import SimpleNamespace

import country_converter as coco
import numpy as np
import pandas as pd
import pypsa
import xarray as xr
<<<<<<< HEAD
from _helpers import (
    configure_logging,
    set_scenario_config,
    update_config_with_sector_opts,
)
=======
from _helpers import update_config_from_wildcards
>>>>>>> dd2416a5
from add_electricity import sanitize_carriers
from prepare_sector_network import cluster_heat_buses, define_spatial, prepare_costs

logger = logging.getLogger(__name__)
cc = coco.CountryConverter()
idx = pd.IndexSlice
spatial = SimpleNamespace()


def add_build_year_to_new_assets(n, baseyear):
    """
    Parameters
    ----------
    n : pypsa.Network
    baseyear : int
        year in which optimized assets are built
    """
    # Give assets with lifetimes and no build year the build year baseyear
    for c in n.iterate_components(["Link", "Generator", "Store"]):
        assets = c.df.index[(c.df.lifetime != np.inf) & (c.df.build_year == 0)]
        c.df.loc[assets, "build_year"] = baseyear

        # add -baseyear to name
        rename = pd.Series(c.df.index, c.df.index)
        rename[assets] += f"-{str(baseyear)}"
        c.df.rename(index=rename, inplace=True)

        # rename time-dependent
        selection = n.component_attrs[c.name].type.str.contains(
            "series"
        ) & n.component_attrs[c.name].status.str.contains("Input")
        for attr in n.component_attrs[c.name].index[selection]:
            c.pnl[attr] = c.pnl[attr].rename(columns=rename)


def add_existing_renewables(df_agg):
    """
    Append existing renewables to the df_agg pd.DataFrame with the conventional
    power plants.
    """
    carriers = {"solar": "solar", "onwind": "onwind", "offwind": "offwind-ac"}

    for tech in ["solar", "onwind", "offwind"]:
        carrier = carriers[tech]

        df = pd.read_csv(snakemake.input[f"existing_{tech}"], index_col=0).fillna(0.0)
        df.columns = df.columns.astype(int)
        df.index = cc.convert(df.index, to="iso2")

        # calculate yearly differences
        df.insert(loc=0, value=0.0, column="1999")
        df = df.diff(axis=1).drop("1999", axis=1).clip(lower=0)

        # distribute capacities among nodes according to capacity factor
        # weighting with nodal_fraction
        elec_buses = n.buses.index[n.buses.carrier == "AC"].union(
            n.buses.index[n.buses.carrier == "DC"]
        )
        nodal_fraction = pd.Series(0.0, elec_buses)

        for country in n.buses.loc[elec_buses, "country"].unique():
            gens = n.generators.index[
                (n.generators.index.str[:2] == country)
                & (n.generators.carrier == carrier)
            ]
            cfs = n.generators_t.p_max_pu[gens].mean()
            cfs_key = cfs / cfs.sum()
            nodal_fraction.loc[n.generators.loc[gens, "bus"]] = cfs_key.groupby(
                n.generators.loc[gens, "bus"]
            ).sum()

        nodal_df = df.loc[n.buses.loc[elec_buses, "country"]]
        nodal_df.index = elec_buses
        nodal_df = nodal_df.multiply(nodal_fraction, axis=0)

        for year in nodal_df.columns:
            for node in nodal_df.index:
                name = f"{node}-{tech}-{year}"
                capacity = nodal_df.loc[node, year]
                if capacity > 0.0:
                    df_agg.at[name, "Fueltype"] = tech
                    df_agg.at[name, "Capacity"] = capacity
                    df_agg.at[name, "DateIn"] = year
                    df_agg.at[name, "cluster_bus"] = node


def add_power_capacities_installed_before_baseyear(n, grouping_years, costs, baseyear):
    """
    Parameters
    ----------
    n : pypsa.Network
    grouping_years :
        intervals to group existing capacities
    costs :
        to read lifetime to estimate YearDecomissioning
    baseyear : int
    """
    logger.debug(
        f"Adding power capacities installed before {baseyear} from powerplants.csv"
    )

    df_agg = pd.read_csv(snakemake.input.powerplants, index_col=0)

    rename_fuel = {
        "Hard Coal": "coal",
        "Lignite": "lignite",
        "Nuclear": "nuclear",
        "Oil": "oil",
        "OCGT": "OCGT",
        "CCGT": "CCGT",
        "Bioenergy": "urban central solid biomass CHP",
    }

    # Replace Fueltype "Natural Gas" with the respective technology (OCGT or CCGT)
    df_agg.loc[df_agg["Fueltype"] == "Natural Gas", "Fueltype"] = df_agg.loc[
        df_agg["Fueltype"] == "Natural Gas", "Technology"
    ]

    fueltype_to_drop = [
        "Hydro",
        "Wind",
        "Solar",
        "Geothermal",
        "Waste",
        "Other",
        "CCGT, Thermal",
    ]

    technology_to_drop = ["Pv", "Storage Technologies"]

    # drop unused fueltyps and technologies
    df_agg.drop(df_agg.index[df_agg.Fueltype.isin(fueltype_to_drop)], inplace=True)
    df_agg.drop(df_agg.index[df_agg.Technology.isin(technology_to_drop)], inplace=True)
    df_agg.Fueltype = df_agg.Fueltype.map(rename_fuel)

    # Intermediate fix for DateIn & DateOut
    # Fill missing DateIn
    biomass_i = df_agg.loc[df_agg.Fueltype == "urban central solid biomass CHP"].index
    mean = df_agg.loc[biomass_i, "DateIn"].mean()
    df_agg.loc[biomass_i, "DateIn"] = df_agg.loc[biomass_i, "DateIn"].fillna(int(mean))
    # Fill missing DateOut
    dateout = (
        df_agg.loc[biomass_i, "DateIn"]
        + snakemake.params.costs["fill_values"]["lifetime"]
    )
    df_agg.loc[biomass_i, "DateOut"] = df_agg.loc[biomass_i, "DateOut"].fillna(dateout)

    # drop assets which are already phased out / decommissioned
    phased_out = df_agg[df_agg["DateOut"] < baseyear].index
    df_agg.drop(phased_out, inplace=True)

    # calculate remaining lifetime before phase-out (+1 because assuming
    # phase out date at the end of the year)
    df_agg["lifetime"] = df_agg.DateOut - df_agg.DateIn + 1

    # assign clustered bus
    busmap_s = pd.read_csv(snakemake.input.busmap_s, index_col=0).squeeze()
    busmap = pd.read_csv(snakemake.input.busmap, index_col=0).squeeze()

    inv_busmap = {}
    for k, v in busmap.items():
        inv_busmap[v] = inv_busmap.get(v, []) + [k]

    clustermaps = busmap_s.map(busmap)
    clustermaps.index = clustermaps.index.astype(int)

    df_agg["cluster_bus"] = df_agg.bus.map(clustermaps)

    # include renewables in df_agg
    add_existing_renewables(df_agg)

    df_agg["grouping_year"] = np.take(
        grouping_years, np.digitize(df_agg.DateIn, grouping_years, right=True)
    )

    df = df_agg.pivot_table(
        index=["grouping_year", "Fueltype"],
        columns="cluster_bus",
        values="Capacity",
        aggfunc="sum",
    )

    lifetime = df_agg.pivot_table(
        index=["grouping_year", "Fueltype"],
        columns="cluster_bus",
        values="lifetime",
        aggfunc="mean",  # currently taken mean for clustering lifetimes
    )

    carrier = {
        "OCGT": "gas",
        "CCGT": "gas",
        "coal": "coal",
        "oil": "oil",
        "lignite": "lignite",
        "nuclear": "uranium",
        "urban central solid biomass CHP": "biomass",
    }

    for grouping_year, generator in df.index:
        # capacity is the capacity in MW at each node for this
        capacity = df.loc[grouping_year, generator]
        capacity = capacity[~capacity.isna()]
        capacity = capacity[
            capacity > snakemake.params.existing_capacities["threshold_capacity"]
        ]
        suffix = "-ac" if generator == "offwind" else ""
        name_suffix = f" {generator}{suffix}-{grouping_year}"
        asset_i = capacity.index + name_suffix
        if generator in ["solar", "onwind", "offwind"]:
            # to consider electricity grid connection costs or a split between
            # solar utility and rooftop as well, rather take cost assumptions
            # from existing network than from the cost database
            capital_cost = n.generators.loc[
                n.generators.carrier == generator + suffix, "capital_cost"
            ].mean()
            marginal_cost = n.generators.loc[
                n.generators.carrier == generator + suffix, "marginal_cost"
            ].mean()
            # check if assets are already in network (e.g. for 2020)
            already_build = n.generators.index.intersection(asset_i)
            new_build = asset_i.difference(n.generators.index)

            # this is for the year 2020
            if not already_build.empty:
                n.generators.loc[already_build, "p_nom_min"] = capacity.loc[
                    already_build.str.replace(name_suffix, "")
                ].values
            new_capacity = capacity.loc[new_build.str.replace(name_suffix, "")]

            if "m" in snakemake.wildcards.clusters:
                for ind in new_capacity.index:
                    # existing capacities are split evenly among regions in every country
                    inv_ind = list(inv_busmap[ind])

                    # for offshore the splitting only includes coastal regions
                    inv_ind = [
                        i for i in inv_ind if (i + name_suffix) in n.generators.index
                    ]

                    p_max_pu = n.generators_t.p_max_pu[
                        [i + name_suffix for i in inv_ind]
                    ]
                    p_max_pu.columns = [i + name_suffix for i in inv_ind]

                    n.madd(
                        "Generator",
                        [i + name_suffix for i in inv_ind],
                        bus=ind,
                        carrier=generator,
                        p_nom=new_capacity[ind]
                        / len(inv_ind),  # split among regions in a country
                        marginal_cost=marginal_cost,
                        capital_cost=capital_cost,
                        efficiency=costs.at[generator, "efficiency"],
                        p_max_pu=p_max_pu,
                        build_year=grouping_year,
                        lifetime=costs.at[generator, "lifetime"],
                    )

            else:
                p_max_pu = n.generators_t.p_max_pu[
                    capacity.index + f" {generator}{suffix}-{baseyear}"
                ]

                if not new_build.empty:
                    n.madd(
                        "Generator",
                        new_capacity.index,
                        suffix=" " + name_suffix,
                        bus=new_capacity.index,
                        carrier=generator,
                        p_nom=new_capacity,
                        marginal_cost=marginal_cost,
                        capital_cost=capital_cost,
                        efficiency=costs.at[generator, "efficiency"],
                        p_max_pu=p_max_pu.rename(columns=n.generators.bus),
                        build_year=grouping_year,
                        lifetime=costs.at[generator, "lifetime"],
                    )

        else:
            bus0 = vars(spatial)[carrier[generator]].nodes
            if "EU" not in vars(spatial)[carrier[generator]].locations:
                bus0 = bus0.intersection(capacity.index + " " + carrier[generator])

            # check for missing bus
            missing_bus = pd.Index(bus0).difference(n.buses.index)
            if not missing_bus.empty:
                logger.info(f"add buses {bus0}")
                n.madd(
                    "Bus",
                    bus0,
                    carrier=generator,
                    location=vars(spatial)[carrier[generator]].locations,
                    unit="MWh_el",
                )

            already_build = n.links.index.intersection(asset_i)
            new_build = asset_i.difference(n.links.index)
            lifetime_assets = lifetime.loc[grouping_year, generator].dropna()

            # this is for the year 2020
            if not already_build.empty:
                n.links.loc[already_build, "p_nom_min"] = capacity.loc[
                    already_build.str.replace(name_suffix, "")
                ].values

            if not new_build.empty:
                new_capacity = capacity.loc[new_build.str.replace(name_suffix, "")]

                if generator != "urban central solid biomass CHP":
                    n.madd(
                        "Link",
                        new_capacity.index,
                        suffix=name_suffix,
                        bus0=bus0,
                        bus1=new_capacity.index,
                        bus2="co2 atmosphere",
                        carrier=generator,
                        marginal_cost=costs.at[generator, "efficiency"]
                        * costs.at[generator, "VOM"],  # NB: VOM is per MWel
                        capital_cost=costs.at[generator, "efficiency"]
                        * costs.at[generator, "fixed"],  # NB: fixed cost is per MWel
                        p_nom=new_capacity / costs.at[generator, "efficiency"],
                        efficiency=costs.at[generator, "efficiency"],
                        efficiency2=costs.at[carrier[generator], "CO2 intensity"],
                        build_year=grouping_year,
                        lifetime=lifetime_assets.loc[new_capacity.index],
                    )
                else:
                    key = "central solid biomass CHP"
                    n.madd(
                        "Link",
                        new_capacity.index,
                        suffix=name_suffix,
                        bus0=spatial.biomass.df.loc[new_capacity.index]["nodes"].values,
                        bus1=new_capacity.index,
                        bus2=new_capacity.index + " urban central heat",
                        carrier=generator,
                        p_nom=new_capacity / costs.at[key, "efficiency"],
                        capital_cost=costs.at[key, "fixed"]
                        * costs.at[key, "efficiency"],
                        marginal_cost=costs.at[key, "VOM"],
                        efficiency=costs.at[key, "efficiency"],
                        build_year=grouping_year,
                        efficiency2=costs.at[key, "efficiency-heat"],
                        lifetime=lifetime_assets.loc[new_capacity.index],
                    )
        # check if existing capacities are larger than technical potential
        existing_large = n.generators[
            n.generators["p_nom_min"] > n.generators["p_nom_max"]
        ].index
        if len(existing_large):
            logger.warning(
                f"Existing capacities larger than technical potential for {existing_large},\
                           adjust technical potential to existing capacities"
            )
            n.generators.loc[existing_large, "p_nom_max"] = n.generators.loc[
                existing_large, "p_nom_min"
            ]


def add_heating_capacities_installed_before_baseyear(
    n,
    baseyear,
    grouping_years,
    ashp_cop,
    gshp_cop,
    time_dep_hp_cop,
    costs,
    default_lifetime,
):
    """
    Parameters
    ----------
    n : pypsa.Network
    baseyear : last year covered in the existing capacities database
    grouping_years : intervals to group existing capacities
        linear decommissioning of heating capacities from 2020 to 2045 is
        currently assumed heating capacities split between residential and
        services proportional to heating load in both 50% capacities
        in rural busess 50% in urban buses
    """
    logger.debug(f"Adding heating capacities installed before {baseyear}")

    existing_heating = pd.read_csv(
        snakemake.input.existing_heating_distribution, header=[0, 1], index_col=0
    )

    techs = existing_heating.columns.get_level_values(1).unique()

    for name in existing_heating.columns.get_level_values(0).unique():
        name_type = "central" if name == "urban central" else "decentral"

        nodes = pd.Index(n.buses.location[n.buses.index.str.contains(f"{name} heat")])

        heat_pump_type = "air" if "urban" in name else "ground"

        # Add heat pumps
        costs_name = f"decentral {heat_pump_type}-sourced heat pump"

        cop = {"air": ashp_cop, "ground": gshp_cop}

        if time_dep_hp_cop:
            efficiency = cop[heat_pump_type][nodes]
        else:
            efficiency = costs.at[costs_name, "efficiency"]

        for i, grouping_year in enumerate(grouping_years):
            if int(grouping_year) + default_lifetime <= int(baseyear):
                continue

            # installation is assumed to be linear for the past default_lifetime years
            ratio = (int(grouping_year) - int(grouping_years[i - 1])) / default_lifetime

            n.madd(
                "Link",
                nodes,
                suffix=f" {name} {heat_pump_type} heat pump-{grouping_year}",
                bus0=nodes,
                bus1=nodes + " " + name + " heat",
                carrier=f"{name} {heat_pump_type} heat pump",
                efficiency=efficiency,
                capital_cost=costs.at[costs_name, "efficiency"]
                * costs.at[costs_name, "fixed"],
                p_nom=existing_heating.loc[nodes, (name, f"{heat_pump_type} heat pump")]
                * ratio
                / costs.at[costs_name, "efficiency"],
                build_year=int(grouping_year),
                lifetime=costs.at[costs_name, "lifetime"],
            )

            # add resistive heater, gas boilers and oil boilers
            n.madd(
                "Link",
                nodes,
                suffix=f" {name} resistive heater-{grouping_year}",
                bus0=nodes,
                bus1=nodes + " " + name + " heat",
                carrier=name + " resistive heater",
                efficiency=costs.at[f"{name_type} resistive heater", "efficiency"],
                capital_cost=(
                    costs.at[f"{name_type} resistive heater", "efficiency"]
                    * costs.at[f"{name_type} resistive heater", "fixed"]
                ),
                p_nom=(
                    existing_heating.loc[nodes, (name, "resistive heater")]
                    * ratio
                    / costs.at[f"{name_type} resistive heater", "efficiency"]
                ),
                build_year=int(grouping_year),
                lifetime=costs.at[f"{name_type} resistive heater", "lifetime"],
            )

            n.madd(
                "Link",
                nodes,
                suffix=f" {name} gas boiler-{grouping_year}",
                bus0="EU gas" if "EU gas" in spatial.gas.nodes else nodes + " gas",
                bus1=nodes + " " + name + " heat",
                bus2="co2 atmosphere",
                carrier=name + " gas boiler",
                efficiency=costs.at[f"{name_type} gas boiler", "efficiency"],
                efficiency2=costs.at["gas", "CO2 intensity"],
                capital_cost=(
                    costs.at[f"{name_type} gas boiler", "efficiency"]
                    * costs.at[f"{name_type} gas boiler", "fixed"]
                ),
                p_nom=(
                    existing_heating.loc[nodes, (name, "gas boiler")]
                    * ratio
                    / costs.at[f"{name_type} gas boiler", "efficiency"]
                ),
                build_year=int(grouping_year),
                lifetime=costs.at[f"{name_type} gas boiler", "lifetime"],
            )

            n.madd(
                "Link",
                nodes,
                suffix=f" {name} oil boiler-{grouping_year}",
                bus0=spatial.oil.nodes,
                bus1=nodes + " " + name + " heat",
                bus2="co2 atmosphere",
                carrier=name + " oil boiler",
                efficiency=costs.at["decentral oil boiler", "efficiency"],
                efficiency2=costs.at["oil", "CO2 intensity"],
                capital_cost=costs.at["decentral oil boiler", "efficiency"]
                * costs.at["decentral oil boiler", "fixed"],
                p_nom=(
                    existing_heating.loc[nodes, (name, "oil boiler")]
                    * ratio
                    / costs.at["decentral oil boiler", "efficiency"]
                ),
                build_year=int(grouping_year),
                lifetime=costs.at[f"{name_type} gas boiler", "lifetime"],
            )

            # delete links with p_nom=nan corresponding to extra nodes in country
            n.mremove(
                "Link",
                [
                    index
                    for index in n.links.index.to_list()
                    if str(grouping_year) in index and np.isnan(n.links.p_nom[index])
                ],
            )

            # delete links with capacities below threshold
            threshold = snakemake.params.existing_capacities["threshold_capacity"]
            n.mremove(
                "Link",
                [
                    index
                    for index in n.links.index.to_list()
                    if str(grouping_year) in index and n.links.p_nom[index] < threshold
                ],
            )


if __name__ == "__main__":
    if "snakemake" not in globals():
        from _helpers import mock_snakemake

        snakemake = mock_snakemake(
            "add_existing_baseyear",
            # configfiles="config/test/config.myopic.yaml",
            simpl="",
            clusters="37",
            ll="v1.0",
            opts="",
            sector_opts="1p7-4380H-T-H-B-I-A-dist1",
            planning_horizons=2020,
        )

    configure_logging(snakemake)
    set_scenario_config(snakemake)

    update_config_from_wildcards(snakemake.config, snakemake.wildcards)

    options = snakemake.params.sector

    baseyear = snakemake.params.baseyear

    n = pypsa.Network(snakemake.input.network)

    # define spatial resolution of carriers
    spatial = define_spatial(n.buses[n.buses.carrier == "AC"].index, options)
    add_build_year_to_new_assets(n, baseyear)

    Nyears = n.snapshot_weightings.generators.sum() / 8760.0
    costs = prepare_costs(
        snakemake.input.costs,
        snakemake.params.costs,
        Nyears,
    )

    grouping_years_power = snakemake.params.existing_capacities["grouping_years_power"]
    grouping_years_heat = snakemake.params.existing_capacities["grouping_years_heat"]
    add_power_capacities_installed_before_baseyear(
        n, grouping_years_power, costs, baseyear
    )

    if options["heating"]:
        time_dep_hp_cop = options["time_dep_hp_cop"]
        ashp_cop = (
            xr.open_dataarray(snakemake.input.cop_air_total)
            .to_pandas()
            .reindex(index=n.snapshots)
        )
        gshp_cop = (
            xr.open_dataarray(snakemake.input.cop_soil_total)
            .to_pandas()
            .reindex(index=n.snapshots)
        )
        default_lifetime = snakemake.params.existing_capacities[
            "default_heating_lifetime"
        ]
        add_heating_capacities_installed_before_baseyear(
            n,
            baseyear,
            grouping_years_heat,
            ashp_cop,
            gshp_cop,
            time_dep_hp_cop,
            costs,
            default_lifetime,
        )

    if options.get("cluster_heat_buses", False):
        cluster_heat_buses(n)

    n.meta = dict(snakemake.config, **dict(wildcards=dict(snakemake.wildcards)))

    sanitize_carriers(n, snakemake.config)

    n.export_to_netcdf(snakemake.output[0])<|MERGE_RESOLUTION|>--- conflicted
+++ resolved
@@ -15,15 +15,11 @@
 import pandas as pd
 import pypsa
 import xarray as xr
-<<<<<<< HEAD
 from _helpers import (
     configure_logging,
     set_scenario_config,
-    update_config_with_sector_opts,
+    update_config_from_wildcards,
 )
-=======
-from _helpers import update_config_from_wildcards
->>>>>>> dd2416a5
 from add_electricity import sanitize_carriers
 from prepare_sector_network import cluster_heat_buses, define_spatial, prepare_costs
 
