--- conflicted
+++ resolved
@@ -3,46 +3,8 @@
 #
 # SPDX-License-Identifier: MIT
 """
-<<<<<<< HEAD
-Solves linear optimal power flow for a network iteratively while updating reactances.
-
-Relevant Settings
------------------
-
-.. code:: yaml
-
-    solving:
-        tmpdir:
-        options:
-            formulation:
-            clip_p_max_pu:
-            load_shedding:
-            noisy_costs:
-            nhours:
-            min_iterations:
-            max_iterations:
-            skip_iterations:
-            track_iterations:
-        solver:
-            name:
-
-.. seealso::
-    Documentation of the configuration file ``config.yaml`` at
-    :ref:`electricity_cf`, :ref:`solving_cf`, :ref:`plotting_cf`
-
-Inputs
-------
-
-- ``networks/elec{weather_year}_s{simpl}_{clusters}_ec_l{ll}_{opts}.nc``: confer :ref:`prepare`
-
-Outputs
--------
-
-- ``results/networks/elec{weather_year}_s{simpl}_{clusters}_ec_l{ll}_{opts}.nc``: Solved PyPSA network including optimisation results
-=======
 Solves optimal operation and capacity for a network with the option to
 iteratively optimize while updating line reactances.
->>>>>>> 8150f662
 
 This script is used for optimizing the electrical network as well as the
 sector coupled network.
@@ -680,16 +642,11 @@
 if __name__ == "__main__":
     if "snakemake" not in globals():
         from _helpers import mock_snakemake
-<<<<<<< HEAD
-        snakemake = mock_snakemake('solve_network', weather_year='', simpl='',
-                                  clusters='5', ll='copt', opts='Co2L-BAU-CCL-24H')
-    configure_logging(snakemake)
-=======
->>>>>>> 8150f662
 
         snakemake = mock_snakemake(
             "solve_sector_network",
             configfiles="test/config.overnight.yaml",
+            weather_year="",
             simpl="",
             opts="",
             clusters="5",
